--- conflicted
+++ resolved
@@ -49,12 +49,8 @@
     # Setup features
     # inputs = from_audio.processor(audio, sampling_rate=sample_rate, return_tensors='pt')
     pad = WINDOW_SIZE//2 - ppgs.HOPSIZE//2
-<<<<<<< HEAD
     #TODO investigate +1 here
     inputs = torch.nn.functional.pad(audio, (pad, pad+1)).unsqueeze(dim=0)
-=======
-    inputs = torch.nn.functional.pad(audio, (pad, pad)).unsqueeze(dim=0)
->>>>>>> 76f09d26
     # inputs = audio.unsqueeze(dim=0)
     inputs = inputs.to(device)
 
