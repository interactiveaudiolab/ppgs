--- conflicted
+++ resolved
@@ -35,15 +35,6 @@
     with torch.no_grad():
         device = torch.device('cpu' if gpu is None else f'cuda:{gpu}')
 
-<<<<<<< HEAD
-        # Cache model
-        if not hasattr(from_audios, 'model'):
-            conformer_checkpoint_file = hf_hub_download(repo_id='CameronChurchwell/ppg_conformer_model', filename='24epoch.pth')
-            from_audios.model = ppgs.preprocess.bottleneck.conformer_ppg_model.build_ppg_model.load_ppg_model(
-                config,
-                conformer_checkpoint_file,
-                device)
-=======
     # Cache model
     if not hasattr(from_audios, 'model'):
         conformer_checkpoint_file = hf_hub_download(
@@ -53,7 +44,6 @@
             config,
             conformer_checkpoint_file,
             device)
->>>>>>> c2c503b8
 
         # Maybe resample
         audio = ppgs.resample(audio, sample_rate, SAMPLE_RATE)
