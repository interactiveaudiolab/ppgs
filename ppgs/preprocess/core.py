import contextlib
import multiprocessing as mp
import time

import torch
import torchutil

import ppgs


###############################################################################
# Preprocess
###############################################################################


@torchutil.notify('preprocess')
def datasets(
    datasets=ppgs.DATASETS,
    representations=None,
    gpu=None,
    num_workers=0,
    partition=None):
    """Preprocess a dataset

    Arguments
        datasets
            The names of the dataset to preprocess
        representations
            The names of the representations to do preprocessing for
        gpu
            The gpu to use for preprocessing
        num_workers
            The number of worker threads to use
        partition
            The partition to preprocess. Default (None) uses all partitions.
    """
    if representations is None:
        representations = [ppgs.REPRESENTATION]

    for dataset in datasets:

        try:

            # Setup multiprocessed dataloader
            dataloader = ppgs.data.loader(
                dataset,
                partition,
                features=['audio', 'length', 'audio_file'],
                num_workers=num_workers // 2,
                max_frames=ppgs.MAX_PREPROCESS_FRAMES)

        except ValueError:

            # Empty partition
            continue

        output = {
            file: f'{file.parent}/{file.stem}' + '-{}.pt'
            for _, _, files in dataloader for file in files}
        from_dataloader(
            dataloader,
            representations,
            output,
            num_workers=(num_workers + 1) // 2,
            gpu=gpu)


def from_files_to_files(
    audio_files,
    output_files,
    representations=ppgs.REPRESENTATION,
    num_workers=0,
    gpu=None):
    """Preprocess from files

    Arguments
        audio_files
            A list of audio files to process
        output_files
            A list of output files to use to save representations
        representations
            The names of the representations to do preprocessing for
        num_workers
            The number of worker threads to use
        gpu
            The gpu to use for preprocessing
    """
    # Setup dataloader
    dataloader = ppgs.data.loader(
        audio_files,
        features=['audio', 'length', 'audio_file'],
        num_workers=num_workers//2,
        max_frames=ppgs.MAX_PREPROCESS_FRAMES)
    from_dataloader(
        dataloader,
        representations,
        dict(zip(audio_files, output_files)),
        num_workers=(num_workers+1)//2,
        gpu=gpu)


###############################################################################
# Utilities
###############################################################################


def from_dataloader(loader, representations, output, num_workers=0, gpu=None):
    """Preprocess from a dataloader

    Arguments
        loader
            A Pytorch DataLoader yielding batches of (audio, length, filename)
        representations
            The names of the representations to do preprocessing for
        output
            A dictionary mapping audio filenames to output filenames
        num_workers
            The number of worker threads to use for async file saving
        gpu
            The gpu to use for preprocessing
    """
    device = torch.device('cpu' if gpu is None else f'cuda:{gpu}')

    # Setup multiprocessing
    if num_workers == 0:
        pool = contextlib.nullcontext()
    else:
        pool = mp.get_context('spawn').Pool(num_workers)

    try:

        with torch.inference_mode():

            # Batch preprocess
            for audios, lengths, audio_files in torchutil.iterator(
                loader,
                f'Preprocessing {", ".join(representations)} '
                f'for {loader.dataset.metadata.name}',
                total=len(loader)
            ):
                # Copy to device
                audios = audios.to(device)
                lengths = lengths.to(device)

                for representation in representations:

                    # Preprocess
                    outputs = getattr(
                        ppgs.preprocess,
                        representation
                    ).from_audios(audios, lengths, gpu=gpu).cpu()

                    # Get length in frames
                    frame_lengths = lengths // ppgs.HOPSIZE

                    # Get output filenames
                    filenames = []
                    for file in audio_files:
                        output_file = output[file]
                        if '{}' in output_file:
                            filenames.append(
                                output_file.format(representation))
                        else:
                            filenames.append(output_file)

                    if num_workers == 0:

                        # Synchronous save
                        for latent_output, filename, new_length in zip(
                            outputs.cpu(),
                            filenames,
                            frame_lengths.cpu()
                        ):
                            save_masked(latent_output, filename, new_length)
                    else:

                        # Asynchronous save
                        pool.starmap_async(
                            save_masked,
                            zip(outputs, filenames, frame_lengths.cpu()))

                        # Wait if the queue is full
                        while pool._taskqueue.qsize() > 256:
                            time.sleep(1)

    finally:

        # Shutdown multiprocessing
        if num_workers > 0:
            pool.close()
            pool.join()


<<<<<<< HEAD
def from_audio(audio, sample_rate=ppgs.SAMPLE_RATE, gpu=None):
    """Preprocess audio"""
    audio = ppgs.resample(audio, sample_rate)

    if ppgs.REPRESENTATION == 'wav':
        return audio

    # Compute representation
    with torch.autocast('cuda' if gpu is not None else 'cpu'):
        features = getattr(ppgs.preprocess, ppgs.REPRESENTATION).from_audio(
=======
def from_audio(audio, representation=ppgs.REPRESENTATION, sample_rate=ppgs.SAMPLE_RATE, gpu=None):
    """Preprocess audio"""
    audio = ppgs.resample(audio, sample_rate)

    if representation is None:
        representation = ppgs.REPRESENTATION

    # Compute representation
    with torch.autocast('cuda' if gpu is not None else 'cpu'):
        features = getattr(ppgs.preprocess, representation).from_audio(
>>>>>>> 3c0cf13e
            audio,
            sample_rate=ppgs.SAMPLE_RATE,
            gpu=gpu)

        if features.dim() == 2:
            features = features[None]

        return features


def save_masked(tensor, file, length):
    """Save masked tensor"""
    torch.save(tensor[..., :length].clone(), file)<|MERGE_RESOLUTION|>--- conflicted
+++ resolved
@@ -191,18 +191,6 @@
             pool.join()
 
 
-<<<<<<< HEAD
-def from_audio(audio, sample_rate=ppgs.SAMPLE_RATE, gpu=None):
-    """Preprocess audio"""
-    audio = ppgs.resample(audio, sample_rate)
-
-    if ppgs.REPRESENTATION == 'wav':
-        return audio
-
-    # Compute representation
-    with torch.autocast('cuda' if gpu is not None else 'cpu'):
-        features = getattr(ppgs.preprocess, ppgs.REPRESENTATION).from_audio(
-=======
 def from_audio(audio, representation=ppgs.REPRESENTATION, sample_rate=ppgs.SAMPLE_RATE, gpu=None):
     """Preprocess audio"""
     audio = ppgs.resample(audio, sample_rate)
@@ -213,7 +201,6 @@
     # Compute representation
     with torch.autocast('cuda' if gpu is not None else 'cpu'):
         features = getattr(ppgs.preprocess, representation).from_audio(
->>>>>>> 3c0cf13e
             audio,
             sample_rate=ppgs.SAMPLE_RATE,
             gpu=gpu)
