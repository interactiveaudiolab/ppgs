###############################################################################
# Configuration
###############################################################################


# Default configuration parameters to be modified
from .config import defaults

# Modify configuration
import yapecs
yapecs.configure('ppgs', defaults)

# Import configuration parameters
from .config.defaults import *
from .config.static import *


###############################################################################
# Module imports
###############################################################################


from .phonemes import *
from .core import *
from .model import Model
from .train import loss, train
from . import data
from . import evaluate
from . import load
from . import model
from . import partition
<<<<<<< HEAD
from . import preprocess
from . import train
from . import write
from . import plot
=======
from . import preprocess
>>>>>>> e1c15eeb
<|MERGE_RESOLUTION|>--- conflicted
+++ resolved
@@ -29,11 +29,5 @@
 from . import load
 from . import model
 from . import partition
-<<<<<<< HEAD
 from . import preprocess
-from . import train
-from . import write
-from . import plot
-=======
-from . import preprocess
->>>>>>> e1c15eeb
+from . import plot