--- conflicted
+++ resolved
@@ -179,7 +179,6 @@
 
     num_frames = len(audio) // ppgs.HOPSIZE
 
-<<<<<<< HEAD
     ppg_pixels = from_ppg_to_pixels(ppg)
     textgrid_pixels = from_textgrid_to_pixels(
         textgrid_filename,
@@ -187,10 +186,6 @@
     )
 
     pixels = combine_pixels(ppg_pixels, textgrid_pixels)
-=======
-    # Visualize PPG
-    pixels = from_ppg_to_pixels(ppg, num_frames)
->>>>>>> 3e9970da
 
     # Chunk PPG into video frames
     frames = []
