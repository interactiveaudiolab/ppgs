from pathlib import Path

import yapecs

import ppgs


###############################################################################
# Entry point
###############################################################################


def parse_args():
    """Parse command-line arguments"""
    parser = yapecs.ArgumentParser()
    parser.add_argument(
        '--datasets',
        nargs='+',
        default=ppgs.DATASETS,
        choices=ppgs.DATASETS,
        help='The datasets to evaluate')
    parser.add_argument(
<<<<<<< HEAD
=======
        '--checkpoint',
        type=Path,
        help='The checkpoint to evaluate')
    parser.add_argument(
>>>>>>> 3c0cf13e
        '--gpu',
        type=int,
        help='The index of the GPU to use for evaluation')

    return parser.parse_args()


ppgs.evaluate.datasets(**vars(parse_args()))<|MERGE_RESOLUTION|>--- conflicted
+++ resolved
@@ -20,13 +20,10 @@
         choices=ppgs.DATASETS,
         help='The datasets to evaluate')
     parser.add_argument(
-<<<<<<< HEAD
-=======
         '--checkpoint',
         type=Path,
         help='The checkpoint to evaluate')
     parser.add_argument(
->>>>>>> 3c0cf13e
         '--gpu',
         type=int,
         help='The index of the GPU to use for evaluation')
