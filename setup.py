from setuptools import find_packages, setup


with open('README.md') as file:
    long_description = file.read()


setup(
    name='ppgs',
    description='Phonetic posteriorgrams',
<<<<<<< HEAD
    version='0.0.3',
=======
    version='0.0.2',
>>>>>>> 320d439a
    author='Interactive Audio Lab',
    author_email='interactiveaudiolab@gmail.com',
    url='https://github.com/interactiveaudiolab/ppgs',
    extras_require={
        'train': [
            'dac',
            'encodec',
            'g2pM',
            'gdown>=4.6.2',
            'humanfriendly',
<<<<<<< HEAD
            'librosa',
            'mamba-ssm',
            'matplotlib',
=======
>>>>>>> 320d439a
            'nltk',
            'pyyaml',
            'torch-complex'
        ]
    },
    install_requires=[
        'espnet',
        'huggingface-hub',
        'librosa',
        'matplotlib',
        'moviepy',
        'numpy',
        'pypar',
        'torch',
        'torchaudio',
        'torchutil',
        'tqdm',
        'transformers',
        'opencv-python',
        'yapecs',
    ],
    packages=find_packages(),
    package_data={'ppgs': ['assets/*', 'assets/*/*']},
    long_description=long_description,
    long_description_content_type='text/markdown',
    keywords=['phonemes', 'ppg', 'pronunciation', 'speech'],
    classifiers=['License :: OSI Approved :: MIT License'],
    license='MIT')<|MERGE_RESOLUTION|>--- conflicted
+++ resolved
@@ -8,11 +8,7 @@
 setup(
     name='ppgs',
     description='Phonetic posteriorgrams',
-<<<<<<< HEAD
-    version='0.0.3',
-=======
-    version='0.0.2',
->>>>>>> 320d439a
+    version='0.0.4',
     author='Interactive Audio Lab',
     author_email='interactiveaudiolab@gmail.com',
     url='https://github.com/interactiveaudiolab/ppgs',
@@ -23,12 +19,6 @@
             'g2pM',
             'gdown>=4.6.2',
             'humanfriendly',
-<<<<<<< HEAD
-            'librosa',
-            'mamba-ssm',
-            'matplotlib',
-=======
->>>>>>> 320d439a
             'nltk',
             'pyyaml',
             'torch-complex'
