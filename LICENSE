MIT License

<<<<<<< HEAD
Copyright (c) 2023 Interactive Audio Lab
=======
Copyright (c) 2024 Interactive Audio Lab
>>>>>>> 3c0cf13e

Permission is hereby granted, free of charge, to any person obtaining a copy
of this software and associated documentation files (the "Software"), to deal
in the Software without restriction, including without limitation the rights
to use, copy, modify, merge, publish, distribute, sublicense, and/or sell
copies of the Software, and to permit persons to whom the Software is
furnished to do so, subject to the following conditions:

The above copyright notice and this permission notice shall be included in all
copies or substantial portions of the Software.

THE SOFTWARE IS PROVIDED "AS IS", WITHOUT WARRANTY OF ANY KIND, EXPRESS OR
IMPLIED, INCLUDING BUT NOT LIMITED TO THE WARRANTIES OF MERCHANTABILITY,
FITNESS FOR A PARTICULAR PURPOSE AND NONINFRINGEMENT. IN NO EVENT SHALL THE
AUTHORS OR COPYRIGHT HOLDERS BE LIABLE FOR ANY CLAIM, DAMAGES OR OTHER
LIABILITY, WHETHER IN AN ACTION OF CONTRACT, TORT OR OTHERWISE, ARISING FROM,
OUT OF OR IN CONNECTION WITH THE SOFTWARE OR THE USE OR OTHER DEALINGS IN THE
SOFTWARE.<|MERGE_RESOLUTION|>--- conflicted
+++ resolved
@@ -1,10 +1,6 @@
 MIT License
 
-<<<<<<< HEAD
-Copyright (c) 2023 Interactive Audio Lab
-=======
 Copyright (c) 2024 Interactive Audio Lab
->>>>>>> 3c0cf13e
 
 Permission is hereby granted, free of charge, to any person obtaining a copy
 of this software and associated documentation files (the "Software"), to deal
