<h1 align="center">High-Fidelity Neural Phonetic Posteriorgrams</h1>
<div align="center">

[![PyPI](https://img.shields.io/pypi/v/ppgs.svg)](https://pypi.python.org/pypi/ppgs)
[![License](https://img.shields.io/badge/License-MIT-blue.svg)](https://opensource.org/licenses/MIT)
[![Downloads](https://static.pepy.tech/badge/ppgs)](https://pepy.tech/project/ppgs)

Training, evaluation, and inference of neural phonetic posteriorgrams (PPGs) in PyTorch

[[Paper]](https://www.maxrmorrison.com/pdfs/churchwell2024high.pdf) [[Website]](https://www.maxrmorrison.com/sites/ppgs/)
</div>


## Table of contents

- [Installation](#installation)
- [Inference](#inference)
    * [Application programming interface (API)](#application-programming-interface-api)
        * [`ppgs.from_audio`](#ppgsfrom_audio)
        * [`ppgs.from_file`](#ppgsfrom_file)
        * [`ppgs.from_file_to_file`](#ppgsfrom_file_to_file)
        * [`ppgs.from_files_to_files`](#ppgsfrom_files_to_files)
    * [Command-line interface (CLI)](#command-line-interface-cli)
- [Distance](#distance)
- [Interpolate](#interpolate)
- [Edit](#edit)
    * [`ppgs.edit.grid.constant`](#ppgseditgridconstant)
    * [`ppgs.edit.grid.from_alignments`](#ppgseditgridfrom_alignments)
    * [`ppgs.edit.grid.sample`](#ppgseditgridsample)
- [Training](#training)
    * [Download](#download)
    * [Preprocess](#preprocess)
    * [Partition](#partition)
    * [Train](#train)
    * [Monitor](#monitor)
    * [Evaluate](#evaluate)
- [Citation](#citation)


## Installation

An inference-only installation with our best model is pip-installable

`pip install ppgs`

To perform training, install training dependencies and FFMPEG.

```bash
pip install ppgs[train]
conda install -c conda-forge 'ffmpeg<5'
``````

If you wish to use the Charsiu representation, download the code,
install both inference and training dependencies, and install
Charsiu as a Git submodule.

```bash
# Clone
git clone git@github.com/interactiveaudiolab/ppgs
cd ppgs/

# Install dependencies
pip install -e .[train]
conda install -c conda-forge 'ffmpeg<5'

# Download Charsiu
git submodule init
git submodule update
```


## Inference

```python
import ppgs

# Load speech audio at correct sample rate
audio = ppgs.load.audio(audio_file)

# Choose a gpu index to use for inference. Set to None to use cpu.
gpu = 0

# Infer PPGs
ppgs = ppgs.from_audio(audio, ppgs.SAMPLE_RATE, gpu=gpu)
```


#### Application programming interface (API)

#### `ppgs.from_audio`

```python
<<<<<<< HEAD
"""Infer ppgs from audio

Arguments
    audio
        The batched audio to process in the shape BATCH x 1 x TIME
    lengths
        The lengths of the features
    checkpoint
        The checkpoint file
    gpu
        The index of the GPU to use for inference
=======
def from_audio(
    audio: torch.Tensor,
    sample_rate: Union[int, float],
    checkpoint: Union[str, bytes, os.PathLike] = None,
    gpu: int = None) -> torch.Tensor:
    """Infer ppgs from audio
>>>>>>> d102a90f

    Arguments
        audio
            The batched audio to process in the shape BATCH x 1 x TIME
        lengths
            The lengths of the features
        checkpoint
            The checkpoint file
        gpu
            The index of the GPU to use for inference

    Returns
        ppgs
            A tensor encoding ppgs with shape BATCH x DIMS x TIME
    """
```


#### `ppgs.from_file`

```python
<<<<<<< HEAD
"""Infer ppgs from an audio file

Arguments
    file
        The audio file
    representation
        The type of latents to use (e.g. Wav2Vec 2.0 Facebook = 'w2v2fb')
    checkpoint
        The checkpoint file
    gpu
        The index of the GPU to use for inference
=======
def from_file(
    file: Union[str, bytes, os.PathLike],
    checkpoint: Union[str, bytes, os.PathLike] = None,
    gpu: Optional[int] = None) -> torch.Tensor:
    """Infer ppgs from an audio file

    Arguments
        file
            The audio file
        checkpoint
            The checkpoint file
        gpu
            The index of the GPU to use for inference
>>>>>>> d102a90f

    Returns
        ppgs
            A tensor encoding ppgs with shape 1 x DIMS x TIME
    """
```


#### `ppgs.from_file_to_file`

```python
<<<<<<< HEAD
"""Infer ppg from an audio file and save to a torch tensor file

Arguments
    audio_file
        The audio file
    output_file
        The .pt file to save PPGs
    checkpoint
        The checkpoint file
    gpu
        The index of the GPU to use for inference
"""
=======
def from_file_to_file(
    audio_file: Union[str, bytes, os.PathLike],
    output_file: Union[str, bytes, os.PathLike],
    checkpoint: Union[str, bytes, os.PathLike] = None,
    gpu: Optional[int] = None) -> None:
    """Infer ppg from an audio file and save to a torch tensor file

    Arguments
        audio_file
            The audio file
        output_file
            The .pt file to save PPGs
        checkpoint
            The checkpoint file
        gpu
            The index of the GPU to use for inference
    """
>>>>>>> d102a90f
```


#### `ppgs.from_files_to_files`

```python
<<<<<<< HEAD
"""Infer ppgs from audio files and save to torch tensor files

Arguments
    audio_files
        The audio files
    output_files
        The .pt files to save PPGs
    checkpoint
        The checkpoint file
    num_workers
        Number of CPU threads for multiprocessing
    gpu
        The index of the GPU to use for inference
"""
=======
def from_files_to_files(
    audio_files: List[Union[str, bytes, os.PathLike]],
    output_files: List[Union[str, bytes, os.PathLike]],
    checkpoint: Union[str, bytes, os.PathLike] = None,
    num_workers: int = 8,
    gpu: Optional[int] = None,
    max_frames: int = ppgs.MAX_INFERENCE_FRAMES) -> None:
    """Infer ppgs from audio files and save to torch tensor files

    Arguments
        audio_files
            The audio files
        output_files
            The .pt files to save PPGs
        checkpoint
            The checkpoint file
        num_workers
            Number of CPU threads for multiprocessing
        gpu
            The index of the GPU to use for inference
        max_frames
            The maximum number of frames on the GPU at once
    """
>>>>>>> d102a90f
```


#### Command-line interface (CLI)

```
usage: python -m ppgs
    [-h]
    [--input_paths INPUT_PATHS [INPUT_PATHS ...]]
    [--output_paths OUTPUT_PATHS [OUTPUT_PATHS ...]]
    [--extensions EXTENSIONS [EXTENSIONS ...]]
    [--checkpoint CHECKPOINT]
    [--num-workers NUM_WORKERS]
    [--gpu GPU]

arguments:
    --input_paths INPUT_PATHS [INPUT_PATHS ...]
        Paths to audio files and/or directories
    --output_paths OUTPUT_PATHS [OUTPUT_PATHS ...]
        The one-to-one corresponding output paths

optional arguments:
    -h, --help
        Show this help message and exit
    --extensions EXTENSIONS [EXTENSIONS ...]
        Extensions to glob for in directories
    --checkpoint CHECKPOINT
        The checkpoint file
    --num-workers NUM_WORKERS
        Number of CPU threads for multiprocessing
    --gpu GPU
        The index of the GPU to use for inference. Defaults to CPU.
```


## Distance

To compute the proposed normalized Jenson-Shannon divergence pronunciation
distance between two PPGs, use `ppgs.distance()`.

```python
def distance(
    ppgX: torch.Tensor,
    ppgY: torch.Tensor,
    log_target: bool = False,
    reduction: Optional[str] = 'mean') -> torch.Tensor:
    """Compute the pronunciation distance between two aligned PPGs

    Arguments
        ppgX
            Input PPG X
        ppgY
            Input PPG Y to compare with PPG X
        log_target
            If true, expects PPGs to be logits
        reduction
            Reduction to apply to the output. One of ['mean', 'none', 'sum'].

    Returns
        Normalized Jenson-shannon divergence between PPGs
    """
```


## Interpolate

```python
def interpolate(
    ppgX: torch.Tensor,
    ppgY: torch.Tensor,
    interp: torch.Tensor
) -> torch.Tensor:
    """Spherical linear interpolation

    Arguments
        ppgX
            Input PPG X
        ppgY
            Input PPG Y
        interp
            Interpolation values

    Returns
        Interpolated PPGs
    """
```


## Edit

```python
import ppgs

# Get PPGs to edit
ppg = ppgs.from_file(audio_file, gpu=gpu)

# Constant-ratio time-stretching (slowing down) using SLERP
grid = ppgs.edit.grid.constant(ppg, ratio=0.8)
slow = ppgs.edit.grid.sample(ppg, grid)
```


### `ppgs.edit.grid.constant`

```python
def constant(ppg: torch.Tensor, ratio: float) -> torch.Tensor:
    """Create a grid for constant-ratio time-stretching

    Arguments
        ppg
            Input PPG
        ratio
            Time-stretching ratio; lower is slower

    Returns
        Constant-ratio grid for time-stretching ppg
    """
```


### `ppgs.edit.grid.from_alignments`

```python
def from_alignments(
    source: pypar.Alignment,
    target: pypar.Alignment,
    sample_rate: int = ppgs.SAMPLE_RATE,
    hopsize: int = ppgs.HOPSIZE
) -> torch.Tensor:
    """Create time-stretch grid to convert source alignment to target

    Arguments
        source
            Forced alignment of PPG to stretch
        target
            Forced alignment of target PPG
        sample_rate
            Audio sampling rate
        hopsize
            Hopsize in samples

    Returns
        Grid for time-stretching source PPG
    """
```


### `ppgs.edit.grid.sample`

```python
def grid_sample(ppg: torch.Tensor, grid: torch.Tensor) -> torch.Tensor:
    """Grid-based PPG interpolation

    Arguments
        ppg
            Input PPG
        grid
            Grid of desired length; each item is a float-valued index into ppg

    Returns
        Interpolated PPG
    """
```


## Training

### Download

Downloads, unzips, and formats datasets. Stores datasets in `data/datasets/`.
Stores formatted datasets in `data/cache/`.

**N.B.** Common voice and TIMIT cannot be automatically downloaded. You must
manually download the tarballs and place them in `data/sources/commonvoice`
or `data/sources/timit`, respectively, prior to running the following.

```bash
python -m ppgs.data.download --datasets <datasets>
```


### Preprocess

Prepares representations for training. Representations are stored
in `data/cache/`.

```
python -m ppgs.data.preprocess \
   --datasets <datasets> \
   --representatations <representations> \
   --gpu <gpu> \
   --num-workers <workers>
```


### Partition

Partitions a dataset. You should not need to run this, as the partitions
used in our work are provided for each dataset in
`ppgs/assets/partitions/`.

```
python -m ppgs.partition --datasets <datasets>
```


### Train

Trains a model. Checkpoints and logs are stored in `runs/`. You may want to run
`accelerate config` first to configure which devices are used for training.

```
CUDA_VISIBLE_DEVICES=<gpus> accelerate launch -m ppgs.train \
    --config <config> \
    --dataset <dataset>
```

If the config file has been previously run, the most recent checkpoint will
automatically be loaded and training will resume from that checkpoint.


### Monitor

You can monitor training via `tensorboard`.

```
tensorboard --logdir runs/ --port <port>
```

To use the `torchutil` notification system to receive notifications for long
jobs (download, preprocess, train, and evaluate), set the
`PYTORCH_NOTIFICATION_URL` environment variable to a supported webhook as
explained in [the Apprise documentation](https://pypi.org/project/apprise/).


### Evaluate

Performs objective evaluation of phoneme accuracy. Results are stored
in `eval/`.

```
python -m ppgs.evaluate \
    --config <name> \
    --datasets <datasets> \
    --checkpoint <checkpoint> \
    --gpus <gpus>
```


## Citation

### IEEE
C. Churchwell, M. Morrison, and B. Pardo, "High-Fidelity Neural Phonetic Posteriorgrams," Submitted
to ICASSP 2024, April 2024.


### BibTex

```
@inproceedings{churchwell2024high,
    title={High-Fidelity Neural Phonetic Posteriorgrams},
    author={Churchwell, Cameron and Morrison, Max and Pardo, Bryan},
    booktitle={Submitted to ICASSP 2024},
    month={April},
    year={2024}
}
```<|MERGE_RESOLUTION|>--- conflicted
+++ resolved
@@ -90,26 +90,12 @@
 #### `ppgs.from_audio`
 
 ```python
-<<<<<<< HEAD
-"""Infer ppgs from audio
-
-Arguments
-    audio
-        The batched audio to process in the shape BATCH x 1 x TIME
-    lengths
-        The lengths of the features
-    checkpoint
-        The checkpoint file
-    gpu
-        The index of the GPU to use for inference
-=======
 def from_audio(
     audio: torch.Tensor,
     sample_rate: Union[int, float],
     checkpoint: Union[str, bytes, os.PathLike] = None,
     gpu: int = None) -> torch.Tensor:
     """Infer ppgs from audio
->>>>>>> d102a90f
 
     Arguments
         audio
@@ -131,19 +117,6 @@
 #### `ppgs.from_file`
 
 ```python
-<<<<<<< HEAD
-"""Infer ppgs from an audio file
-
-Arguments
-    file
-        The audio file
-    representation
-        The type of latents to use (e.g. Wav2Vec 2.0 Facebook = 'w2v2fb')
-    checkpoint
-        The checkpoint file
-    gpu
-        The index of the GPU to use for inference
-=======
 def from_file(
     file: Union[str, bytes, os.PathLike],
     checkpoint: Union[str, bytes, os.PathLike] = None,
@@ -157,7 +130,6 @@
             The checkpoint file
         gpu
             The index of the GPU to use for inference
->>>>>>> d102a90f
 
     Returns
         ppgs
@@ -169,20 +141,6 @@
 #### `ppgs.from_file_to_file`
 
 ```python
-<<<<<<< HEAD
-"""Infer ppg from an audio file and save to a torch tensor file
-
-Arguments
-    audio_file
-        The audio file
-    output_file
-        The .pt file to save PPGs
-    checkpoint
-        The checkpoint file
-    gpu
-        The index of the GPU to use for inference
-"""
-=======
 def from_file_to_file(
     audio_file: Union[str, bytes, os.PathLike],
     output_file: Union[str, bytes, os.PathLike],
@@ -200,29 +158,12 @@
         gpu
             The index of the GPU to use for inference
     """
->>>>>>> d102a90f
 ```
 
 
 #### `ppgs.from_files_to_files`
 
 ```python
-<<<<<<< HEAD
-"""Infer ppgs from audio files and save to torch tensor files
-
-Arguments
-    audio_files
-        The audio files
-    output_files
-        The .pt files to save PPGs
-    checkpoint
-        The checkpoint file
-    num_workers
-        Number of CPU threads for multiprocessing
-    gpu
-        The index of the GPU to use for inference
-"""
-=======
 def from_files_to_files(
     audio_files: List[Union[str, bytes, os.PathLike]],
     output_files: List[Union[str, bytes, os.PathLike]],
@@ -246,7 +187,6 @@
         max_frames
             The maximum number of frames on the GPU at once
     """
->>>>>>> d102a90f
 ```
 
 
