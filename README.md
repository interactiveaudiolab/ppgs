--- conflicted
+++ resolved
@@ -33,10 +33,7 @@
     * [`ppgs.edit.regex`](#ppgseditregex)
     * [`ppgs.edit.shift`](#ppgseditshift)
     * [`ppgs.edit.swap`](#ppgseditswap)
-<<<<<<< HEAD
-=======
 - [Sparsify](#sparsify)
->>>>>>> 3c0cf13e
 - [Training](#training)
     * [Download](#download)
     * [Preprocess](#preprocess)
@@ -149,10 +146,7 @@
         ppgs
             Phonetic posteriorgram
             shape=(len(ppgs.PHONEMES), frames)
-<<<<<<< HEAD
-=======
-    """
->>>>>>> 3c0cf13e
+    """
 ```
 
 
@@ -529,8 +523,6 @@
     """
 ```
 
-<<<<<<< HEAD
-=======
 ## Sparsify
 
 ```python
@@ -556,7 +548,6 @@
     """
 ```
 
->>>>>>> 3c0cf13e
 
 ## Training
 
@@ -601,20 +592,10 @@
 
 ### Train
 
-<<<<<<< HEAD
-Trains a model. Checkpoints and logs are stored in `runs/`. You may want to run
-`accelerate config` first to configure which devices are used for training.
-
-```
-CUDA_VISIBLE_DEVICES=<gpus> accelerate launch -m ppgs.train \
-    --config <config> \
-    --dataset <dataset>
-=======
 Trains a model. Checkpoints and logs are stored in `runs/`.
 
 ```
 python -m ppgs.train --config <config> --dataset <dataset> --gpu <gpu>
->>>>>>> 3c0cf13e
 ```
 
 If the config file has been previously run, the most recent checkpoint will
@@ -641,28 +622,15 @@
 in `eval/`.
 
 ```
-<<<<<<< HEAD
-python -m ppgs.evaluate \
-    --config <name> \
-    --datasets <datasets> \
-    --checkpoint <checkpoint> \
-    --gpus <gpus>
-=======
 python -m ppgs.evaluate --config <name> --datasets <datasets> --gpu <gpu>
->>>>>>> 3c0cf13e
 ```
 
 
 ## Citation
 
 ### IEEE
-<<<<<<< HEAD
-C. Churchwell, M. Morrison, and B. Pardo, "High-Fidelity Neural Phonetic Posteriorgrams," Submitted
-to ICASSP 2024, April 2024.
-=======
 C. Churchwell, M. Morrison, and B. Pardo, "High-Fidelity Neural Phonetic Posteriorgrams,"
 ICASSP 2024 Workshop on Explainable Machine Learning for Speech and Audio, April 2024.
->>>>>>> 3c0cf13e
 
 
 ### BibTex
@@ -671,11 +639,7 @@
 @inproceedings{churchwell2024high,
     title={High-Fidelity Neural Phonetic Posteriorgrams},
     author={Churchwell, Cameron and Morrison, Max and Pardo, Bryan},
-<<<<<<< HEAD
-    booktitle={Submitted to ICASSP 2024},
-=======
     booktitle={ICASSP 2024 Workshop on Explainable Machine Learning for Speech and Audio},
->>>>>>> 3c0cf13e
     month={April},
     year={2024}
 }
